--- conflicted
+++ resolved
@@ -220,26 +220,25 @@
 	builder.acceptors = append(builder.acceptors, ac)
 }
 
-<<<<<<< HEAD
-func (builder *Builder) SetPacketDecoder(pd codec.PacketDecoder) {
-	builder.PacketDecoder = pd
-}
-
-func (builder *Builder) SetPacketEncoder(pe codec.PacketEncoder) {
-	builder.PacketEncoder = pe
-}
-
-func (builder *Builder) SetMessageDecoder(md message.Decoder) {
-	builder.MessageDecoder = md
-}
-
-func (builder *Builder) SetMessageEncoder(me message.Encoder) {
-	builder.MessageEncoder = me
-=======
 // AddPostBuildHook adds a post-build hook to the builder, a function receiving a Pitaya instance as parameter.
 func (builder *Builder) AddPostBuildHook(hook func(app Pitaya)) {
 	builder.postBuildHooks = append(builder.postBuildHooks, hook)
->>>>>>> 04e8c01a
+}
+
+func (builder *Builder) SetPacketDecoder(pd codec.PacketDecoder) {
+	builder.PacketDecoder = pd
+}
+
+func (builder *Builder) SetPacketEncoder(pe codec.PacketEncoder) {
+	builder.PacketEncoder = pe
+}
+
+func (builder *Builder) SetMessageDecoder(md message.Decoder) {
+	builder.MessageDecoder = md
+}
+
+func (builder *Builder) SetMessageEncoder(me message.Encoder) {
+	builder.MessageEncoder = me
 }
 
 // Build returns a valid App instance
