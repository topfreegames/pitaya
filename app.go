// Copyright (c) nano Author and TFG Co. All Rights Reserved.
//
// Permission is hereby granted, free of charge, to any person obtaining a copy
// of this software and associated documentation files (the "Software"), to deal
// in the Software without restriction, including without limitation the rights
// to use, copy, modify, merge, publish, distribute, sublicense, and/or sell
// copies of the Software, and to permit persons to whom the Software is
// furnished to do so, subject to the following conditions:
//
// The above copyright notice and this permission notice shall be included in all
// copies or substantial portions of the Software.
//
// THE SOFTWARE IS PROVIDED "AS IS", WITHOUT WARRANTY OF ANY KIND, EXPRESS OR
// IMPLIED, INCLUDING BUT NOT LIMITED TO THE WARRANTIES OF MERCHANTABILITY,
// FITNESS FOR A PARTICULAR PURPOSE AND NONINFRINGEMENT. IN NO EVENT SHALL THE
// AUTHORS OR COPYRIGHT HOLDERS BE LIABLE FOR ANY CLAIM, DAMAGES OR OTHER
// LIABILITY, WHETHER IN AN ACTION OF CONTRACT, TORT OR OTHERWISE, ARISING FROM,
// OUT OF OR IN CONNECTION WITH THE SOFTWARE OR THE USE OR OTHER DEALINGS IN THE
// SOFTWARE.

package pitaya

import (
	"context"
	"os"
	"os/signal"
	"reflect"
	"strings"
	"syscall"

	"time"

	"github.com/golang/protobuf/proto"
	opentracing "github.com/opentracing/opentracing-go"
	"github.com/topfreegames/pitaya/v2/acceptor"
	"github.com/topfreegames/pitaya/v2/cluster"
	"github.com/topfreegames/pitaya/v2/component"
	"github.com/topfreegames/pitaya/v2/config"
	"github.com/topfreegames/pitaya/v2/conn/message"
	"github.com/topfreegames/pitaya/v2/constants"
	pcontext "github.com/topfreegames/pitaya/v2/context"
	"github.com/topfreegames/pitaya/v2/docgenerator"
	"github.com/topfreegames/pitaya/v2/errors"
	"github.com/topfreegames/pitaya/v2/groups"
	"github.com/topfreegames/pitaya/v2/interfaces"
	"github.com/topfreegames/pitaya/v2/logger"
	logging "github.com/topfreegames/pitaya/v2/logger/interfaces"
	"github.com/topfreegames/pitaya/v2/metrics"
	mods "github.com/topfreegames/pitaya/v2/modules"
	"github.com/topfreegames/pitaya/v2/remote"
	"github.com/topfreegames/pitaya/v2/router"
	"github.com/topfreegames/pitaya/v2/serialize"
	"github.com/topfreegames/pitaya/v2/service"
	"github.com/topfreegames/pitaya/v2/session"
	"github.com/topfreegames/pitaya/v2/timer"
	"github.com/topfreegames/pitaya/v2/tracing"
	"github.com/topfreegames/pitaya/v2/worker"
)

// ServerMode represents a server mode
type ServerMode byte

const (
	_ ServerMode = iota
	// Cluster represents a server running with connection to other servers
	Cluster
	// Standalone represents a server running without connection to other servers
	Standalone
)

// Pitaya App interface
type Pitaya interface {
	GetDieChan() chan bool
	SetDebug(debug bool)
	SetHeartbeatTime(interval time.Duration)
	GetServerID() string
	GetMetricsReporters() []metrics.Reporter
	GetServer() *cluster.Server
	GetServerByID(id string) (*cluster.Server, error)
	GetServersByType(t string) (map[string]*cluster.Server, error)
	GetServers() []*cluster.Server
	GetSessionFromCtx(ctx context.Context) session.Session
	Start()
	SetDictionary(dict map[string]uint16) error
	AddRoute(serverType string, routingFunction router.RoutingFunc) error
	Shutdown()
	StartWorker()
	RegisterRPCJob(rpcJob worker.RPCJob) error
	Documentation(getPtrNames bool) (map[string]interface{}, error)
	IsRunning() bool

	RPC(ctx context.Context, routeStr string, reply proto.Message, arg proto.Message) error
	RPCTo(ctx context.Context, serverID, routeStr string, reply proto.Message, arg proto.Message) error
	ReliableRPC(
		routeStr string,
		metadata map[string]interface{},
		reply, arg proto.Message,
	) (jid string, err error)
	ReliableRPCWithOptions(
		routeStr string,
		metadata map[string]interface{},
		reply, arg proto.Message,
		opts *config.EnqueueOpts,
	) (jid string, err error)

	SendPushToUsers(route string, v interface{}, uids []string, frontendType string) ([]string, error)
	SendKickToUsers(uids []string, frontendType string) ([]string, error)

	GroupCreate(ctx context.Context, groupName string) error
	GroupCreateWithTTL(ctx context.Context, groupName string, ttlTime time.Duration) error
	GroupMembers(ctx context.Context, groupName string) ([]string, error)
	GroupBroadcast(ctx context.Context, frontendType, groupName, route string, v interface{}) error
	GroupContainsMember(ctx context.Context, groupName, uid string) (bool, error)
	GroupAddMember(ctx context.Context, groupName, uid string) error
	GroupRemoveMember(ctx context.Context, groupName, uid string) error
	GroupRemoveAll(ctx context.Context, groupName string) error
	GroupCountMembers(ctx context.Context, groupName string) (int, error)
	GroupRenewTTL(ctx context.Context, groupName string) error
	GroupDelete(ctx context.Context, groupName string) error

	Register(c component.Component, options ...component.Option)
	RegisterRemote(c component.Component, options ...component.Option)

	RegisterModule(module interfaces.Module, name string) error
	RegisterModuleAfter(module interfaces.Module, name string) error
	RegisterModuleBefore(module interfaces.Module, name string) error
	GetModule(name string) (interfaces.Module, error)
}

// App is the base app struct
type App struct {
	acceptors         []acceptor.Acceptor
	config            config.PitayaConfig
	debug             bool
	dieChan           chan bool
	heartbeat         time.Duration
	onSessionBind     func(session.Session)
	router            *router.Router
	rpcClient         cluster.RPCClient
	rpcServer         cluster.RPCServer
	metricsReporters  []metrics.Reporter
	running           bool
	serializer        serialize.Serializer
	server            *cluster.Server
	serverMode        ServerMode
	serviceDiscovery  cluster.ServiceDiscovery
	startAt           time.Time
	worker            *worker.Worker
	remoteService     *service.RemoteService
	handlerService    *service.HandlerService
	handlerComp       []regComp
	remoteComp        []regComp
	modulesMap        map[string]interfaces.Module
	modulesArr        []moduleWrapper
	sessionModulesArr []sessionModuleWrapper
	groups            groups.GroupService
	sessionPool       session.SessionPool
}

// NewApp is the base constructor for a pitaya app instance
func NewApp(
	serverMode ServerMode,
	serializer serialize.Serializer,
	acceptors []acceptor.Acceptor,
	dieChan chan bool,
	router *router.Router,
	server *cluster.Server,
	rpcClient cluster.RPCClient,
	rpcServer cluster.RPCServer,
	worker *worker.Worker,
	serviceDiscovery cluster.ServiceDiscovery,
	remoteService *service.RemoteService,
	handlerService *service.HandlerService,
	groups groups.GroupService,
	sessionPool session.SessionPool,
	metricsReporters []metrics.Reporter,
	config config.PitayaConfig,
) *App {
	app := &App{
		server:            server,
		config:            config,
		rpcClient:         rpcClient,
		rpcServer:         rpcServer,
		worker:            worker,
		serviceDiscovery:  serviceDiscovery,
		remoteService:     remoteService,
		handlerService:    handlerService,
		groups:            groups,
		debug:             false,
		startAt:           time.Now(),
		dieChan:           dieChan,
		acceptors:         acceptors,
		metricsReporters:  metricsReporters,
		serverMode:        serverMode,
		running:           false,
		serializer:        serializer,
		router:            router,
		handlerComp:       make([]regComp, 0),
		remoteComp:        make([]regComp, 0),
		modulesMap:        make(map[string]interfaces.Module),
		modulesArr:        []moduleWrapper{},
		sessionModulesArr: []sessionModuleWrapper{},
		sessionPool:       sessionPool,
	}
	if app.heartbeat == time.Duration(0) {
		app.heartbeat = config.Heartbeat.Interval
	}

	app.initSysRemotes()
	return app
}

// GetDieChan gets the channel that the app sinalizes when its going to die
func (app *App) GetDieChan() chan bool {
	return app.dieChan
}

// SetDebug toggles debug on/off
func (app *App) SetDebug(debug bool) {
	app.debug = debug
}

// SetHeartbeatTime sets the heartbeat time
func (app *App) SetHeartbeatTime(interval time.Duration) {
	app.heartbeat = interval
}

// GetServerID returns the generated server id
func (app *App) GetServerID() string {
	return app.server.ID
}

// GetMetricsReporters gets registered metrics reporters
func (app *App) GetMetricsReporters() []metrics.Reporter {
	return app.metricsReporters
}

// GetServer gets the local server instance
func (app *App) GetServer() *cluster.Server {
	return app.server
}

// GetServerByID returns the server with the specified id
func (app *App) GetServerByID(id string) (*cluster.Server, error) {
	return app.serviceDiscovery.GetServer(id)
}

// GetServersByType get all servers of type
func (app *App) GetServersByType(t string) (map[string]*cluster.Server, error) {
	return app.serviceDiscovery.GetServersByType(t)
}

// GetServers get all servers
func (app *App) GetServers() []*cluster.Server {
	return app.serviceDiscovery.GetServers()
}

// IsRunning indicates if the Pitaya app has been initialized. Note: This
// doesn't cover acceptors, only the pitaya internal registration and modules
// initialization.
func (app *App) IsRunning() bool {
	return app.running
}

// SetLogger logger setter
func SetLogger(l logging.Logger) {
	logger.Log = l
}

func (app *App) initSysRemotes() {
	sys := remote.NewSys(app.sessionPool)
	app.RegisterRemote(sys,
		component.WithName("sys"),
		component.WithNameFunc(strings.ToLower),
	)
}

func (app *App) periodicMetrics() {
	period := app.config.Metrics.Period
	go metrics.ReportSysMetrics(app.metricsReporters, period)

	if app.worker.Started() {
		go worker.Report(app.metricsReporters, period)
	}
}

// Start starts the app
func (app *App) Start() {
	if !app.server.Frontend && len(app.acceptors) > 0 {
		logger.Log.Fatal("acceptors are not allowed on backend servers")
	}

	if app.server.Frontend && len(app.acceptors) == 0 {
		logger.Log.Fatal("frontend servers should have at least one configured acceptor")
	}

	if app.serverMode == Cluster {
		if reflect.TypeOf(app.rpcClient) == reflect.TypeOf(&cluster.GRPCClient{}) {
			app.serviceDiscovery.AddListener(app.rpcClient.(*cluster.GRPCClient))
		}

		if err := app.RegisterModuleBefore(app.rpcServer, "rpcServer"); err != nil {
			logger.Log.Fatal("failed to register rpc server module: %s", err.Error())
		}
		if err := app.RegisterModuleBefore(app.rpcClient, "rpcClient"); err != nil {
			logger.Log.Fatal("failed to register rpc client module: %s", err.Error())
		}
		// set the service discovery as the last module to be started to ensure
		// all modules have been properly initialized before the server starts
		// receiving requests from other pitaya servers
		if err := app.RegisterModuleAfter(app.serviceDiscovery, "serviceDiscovery"); err != nil {
			logger.Log.Fatal("failed to register service discovery module: %s", err.Error())
		}
	}

	app.periodicMetrics()

	app.listen()

	defer func() {
		timer.GlobalTicker.Stop()
		app.running = false
	}()

	sg := make(chan os.Signal)
	signal.Notify(sg, syscall.SIGINT, syscall.SIGQUIT, syscall.SIGKILL, syscall.SIGTERM)

	maxSessionCount := func() int64 {
		count := app.sessionPool.GetSessionCount()
		mc := app.maxModuleSessionCount()
		if mc > count {
			count = mc
		}
		return count
	}

	// stop server
	select {
	case <-app.dieChan:
		logger.Log.Warn("the app will shutdown in a few seconds")
	case s := <-sg:
		logger.Log.Warn("got signal: ", s, ", shutting down...")
		if app.config.Session.Drain.Enabled && s == syscall.SIGTERM {
			logger.Log.Info("Session drain is enabled, draining all sessions before shutting down")
			timeoutTimer := time.NewTimer(app.config.Session.Drain.Timeout)
			app.startModuleSessionDraining()
		loop:
			for {
				if maxSessionCount() == 0 {
					logger.Log.Info("All sessions drained")
					break loop
				}
				select {
				case s := <-sg:
					logger.Log.Warn("got signal: ", s)
					if s == syscall.SIGINT {
<<<<<<< HEAD
						logger.Log.Warnf("Bypassing session draining due to SIGINT. %d sessions will be immediately terminated", app.sessionPool.GetSessionCount())
=======
						logger.Log.Warnf("Bypassing session draing due to SIGINT. %d sessions will be immediately terminated", maxSessionCount())
>>>>>>> 5230ff3d
					}
					break loop
				case <-timeoutTimer.C:
					logger.Log.Warnf("Session drain has reached maximum timeout. %d sessions will be immediately terminated", maxSessionCount())
					break loop
				case <-time.After(app.config.Session.Drain.Period):
					logger.Log.Infof("Waiting for all sessions to finish: %d sessions remaining...", maxSessionCount())
				}
			}
		}
		close(app.dieChan)
	}

	logger.Log.Warn("server is stopping...")

	app.sessionPool.CloseAll()
	app.shutdownModules()
	app.shutdownComponents()
}

func (app *App) listen() {
	app.startupComponents()
	// create global ticker instance, timer precision could be customized
	// by SetTimerPrecision
	timer.GlobalTicker = time.NewTicker(timer.Precision)

	logger.Log.Infof("starting server %s:%s", app.server.Type, app.server.ID)
	for i := 0; i < app.config.Concurrency.Handler.Dispatch; i++ {
		go app.handlerService.Dispatch(i)
	}
	for _, acc := range app.acceptors {
		a := acc
		go func() {
			for conn := range a.GetConnChan() {
				go app.handlerService.Handle(conn)
			}
		}()
		if app.config.Acceptor.ProxyProtocol {
			logger.Log.Info("Enabling PROXY protocol for inbound connections")
			a.EnableProxyProtocol()
		} else {
			logger.Log.Debug("PROXY protocol is disabled for inbound connections")
		}
		go func() {
			a.ListenAndServe()
		}()
		logger.Log.Infof("Waiting for Acceptor %s to start on addr %s", reflect.TypeOf(a), a.GetConfiguredAddress())

		for !a.IsRunning() {
		}

		logger.Log.Infof("Acceptor %s on addr %s is now accepting connections", reflect.TypeOf(a), a.GetAddr())
	}

	if app.serverMode == Cluster && app.server.Frontend && app.config.Session.Unique {
		unique := mods.NewUniqueSession(app.server, app.rpcServer, app.rpcClient, app.sessionPool)
		app.remoteService.AddRemoteBindingListener(unique)
		app.RegisterModule(unique, "uniqueSession")
	}

	app.startModules()

	logger.Log.Info("all modules started!")

	app.running = true
}

// SetDictionary sets routes map
func (app *App) SetDictionary(dict map[string]uint16) error {
	if app.running {
		return constants.ErrChangeDictionaryWhileRunning
	}
	return message.SetDictionary(dict)
}

// AddRoute adds a routing function to a server type
func (app *App) AddRoute(
	serverType string,
	routingFunction router.RoutingFunc,
) error {
	if app.router != nil {
		app.router.AddRoute(serverType, routingFunction)
	} else {
		return constants.ErrRouterNotInitialized
	}
	return nil
}

// Shutdown send a signal to let 'pitaya' shutdown itself.
func (app *App) Shutdown() {
	select {
	case <-app.dieChan: // prevent closing closed channel
	default:
		close(app.dieChan)
	}
}

// Error creates a new error with a code, message and metadata
func Error(err error, code string, metadata ...map[string]string) *errors.Error {
	return errors.NewError(err, code, metadata...)
}

// GetSessionFromCtx retrieves a session from a given context
func (app *App) GetSessionFromCtx(ctx context.Context) session.Session {
	sessionVal := ctx.Value(constants.SessionCtxKey)
	if sessionVal == nil {
		logger.Log.Debug("ctx doesn't contain a session, are you calling GetSessionFromCtx from inside a remote?")
		return nil
	}
	return sessionVal.(session.Session)
}

// GetDefaultLoggerFromCtx returns the default logger from the given context
func GetDefaultLoggerFromCtx(ctx context.Context) logging.Logger {
	l := ctx.Value(constants.LoggerCtxKey)
	if l == nil {
		return logger.Log
	}

	return l.(logging.Logger)
}

// AddMetricTagsToPropagateCtx adds a key and metric tags that will
// be propagated through RPC calls. Use the same tags that are at
// 'pitaya.metrics.additionalLabels' config
func AddMetricTagsToPropagateCtx(
	ctx context.Context,
	tags map[string]string,
) context.Context {
	return pcontext.AddToPropagateCtx(ctx, constants.MetricTagsKey, tags)
}

// AddToPropagateCtx adds a key and value that will be propagated through RPC calls
func AddToPropagateCtx(ctx context.Context, key string, val interface{}) context.Context {
	return pcontext.AddToPropagateCtx(ctx, key, val)
}

// GetFromPropagateCtx adds a key and value that came through RPC calls
func GetFromPropagateCtx(ctx context.Context, key string) interface{} {
	return pcontext.GetFromPropagateCtx(ctx, key)
}

// ExtractSpan retrieves an opentracing span context from the given context
// The span context can be received directly or via an RPC call
func ExtractSpan(ctx context.Context) (opentracing.SpanContext, error) {
	return tracing.ExtractSpan(ctx)
}

// Documentation returns handler and remotes documentacion
func (app *App) Documentation(getPtrNames bool) (map[string]interface{}, error) {
	handlerDocs, err := app.handlerService.Docs(getPtrNames)
	if err != nil {
		return nil, err
	}
	remoteDocs, err := app.remoteService.Docs(getPtrNames)
	if err != nil {
		return nil, err
	}
	return map[string]interface{}{
		"handlers": handlerDocs,
		"remotes":  remoteDocs,
	}, nil
}

// AddGRPCInfoToMetadata adds host, external host and
// port into metadata
func AddGRPCInfoToMetadata(
	metadata map[string]string,
	region string,
	host, port string,
	externalHost, externalPort string,
) map[string]string {
	metadata[constants.GRPCHostKey] = host
	metadata[constants.GRPCPortKey] = port
	metadata[constants.GRPCExternalHostKey] = externalHost
	metadata[constants.GRPCExternalPortKey] = externalPort
	metadata[constants.RegionKey] = region
	return metadata
}

// Descriptor returns the protobuf message descriptor for a given message name
func Descriptor(protoName string) ([]byte, error) {
	return docgenerator.ProtoDescriptors(protoName)
}

// StartWorker configures, starts and returns pitaya worker
func (app *App) StartWorker() {
	app.worker.Start()
}

// RegisterRPCJob registers rpc job to execute jobs with retries
func (app *App) RegisterRPCJob(rpcJob worker.RPCJob) error {
	err := app.worker.RegisterRPCJob(rpcJob)
	return err
}<|MERGE_RESOLUTION|>--- conflicted
+++ resolved
@@ -354,11 +354,7 @@
 				case s := <-sg:
 					logger.Log.Warn("got signal: ", s)
 					if s == syscall.SIGINT {
-<<<<<<< HEAD
-						logger.Log.Warnf("Bypassing session draining due to SIGINT. %d sessions will be immediately terminated", app.sessionPool.GetSessionCount())
-=======
 						logger.Log.Warnf("Bypassing session draing due to SIGINT. %d sessions will be immediately terminated", maxSessionCount())
->>>>>>> 5230ff3d
 					}
 					break loop
 				case <-timeoutTimer.C:
@@ -440,6 +436,9 @@
 	routingFunction router.RoutingFunc,
 ) error {
 	if app.router != nil {
+		if app.running {
+			return constants.ErrChangeRouteWhileRunning
+		}
 		app.router.AddRoute(serverType, routingFunction)
 	} else {
 		return constants.ErrRouterNotInitialized
