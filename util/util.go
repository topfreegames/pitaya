// Copyright (c) TFG Co. All Rights Reserved.
//
// Permission is hereby granted, free of charge, to any person obtaining a copy
// of this software and associated documentation files (the "Software"), to deal
// in the Software without restriction, including without limitation the rights
// to use, copy, modify, merge, publish, distribute, sublicense, and/or sell
// copies of the Software, and to permit persons to whom the Software is
// furnished to do so, subject to the following conditions:
//
// The above copyright notice and this permission notice shall be included in all
// copies or substantial portions of the Software.
//
// THE SOFTWARE IS PROVIDED "AS IS", WITHOUT WARRANTY OF ANY KIND, EXPRESS OR
// IMPLIED, INCLUDING BUT NOT LIMITED TO THE WARRANTIES OF MERCHANTABILITY,
// FITNESS FOR A PARTICULAR PURPOSE AND NONINFRINGEMENT. IN NO EVENT SHALL THE
// AUTHORS OR COPYRIGHT HOLDERS BE LIABLE FOR ANY CLAIM, DAMAGES OR OTHER
// LIABILITY, WHETHER IN AN ACTION OF CONTRACT, TORT OR OTHERWISE, ARISING FROM,
// OUT OF OR IN CONNECTION WITH THE SOFTWARE OR THE USE OR OTHER DEALINGS IN THE
// SOFTWARE.

package util

import (
	"context"
	"errors"
	"fmt"
<<<<<<< HEAD
	"github.com/nats-io/nuid"
=======
	"os"
	"reflect"
	"runtime/debug"
	"strconv"

	"github.com/nats-io/nuid"

>>>>>>> 7f66c3a8
	"github.com/topfreegames/pitaya/v2/conn/message"
	"github.com/topfreegames/pitaya/v2/constants"
	pcontext "github.com/topfreegames/pitaya/v2/context"
	e "github.com/topfreegames/pitaya/v2/errors"
	"github.com/topfreegames/pitaya/v2/logger"
	"github.com/topfreegames/pitaya/v2/logger/interfaces"
	"github.com/topfreegames/pitaya/v2/protos"
	"github.com/topfreegames/pitaya/v2/serialize"
	"github.com/topfreegames/pitaya/v2/serialize/json"
	"github.com/topfreegames/pitaya/v2/serialize/protobuf"
	"github.com/topfreegames/pitaya/v2/tracing"
	"github.com/uber/jaeger-client-go"
	"os"
	"reflect"
	"runtime/debug"
	"strconv"

	opentracing "github.com/opentracing/opentracing-go"
)

func getLoggerFromArgs(args []reflect.Value) interfaces.Logger {
	for _, a := range args {
		if !a.IsValid() {
			continue
		}
		if ctx, ok := a.Interface().(context.Context); ok {
			logVal := ctx.Value(constants.LoggerCtxKey)
			if logVal != nil {
				log := logVal.(interfaces.Logger)
				return log
			}
		}
	}
	return logger.Log
}

// Pcall calls a method that returns an interface and an error and recovers in case of panic
func Pcall(method reflect.Method, args []reflect.Value) (rets interface{}, err error) {
	defer func() {
		if rec := recover(); rec != nil {
			// Try to use logger from context here to help trace error cause
			stackTrace := debug.Stack()
			stackTraceAsRawStringLiteral := strconv.Quote(string(stackTrace))
			log := getLoggerFromArgs(args)
			log.Errorf("panic - pitaya/dispatch: methodName=%s panicData=%v stackTrace=%s", method.Name, rec, stackTraceAsRawStringLiteral)

			if s, ok := rec.(string); ok {
				err = errors.New(s)
			} else {
				err = fmt.Errorf("rpc call internal error - %s: %v", method.Name, rec)
			}
		}
	}()

	r := method.Func.Call(args)
	// r can have 0 length in case of notify handlers
	// otherwise it will have 2 outputs: an interface and an error
	if len(r) == 2 {
		if v := r[1].Interface(); v != nil {
			err = v.(error)
		} else if !r[0].IsNil() {
			rets = r[0].Interface()
		} else {
			err = constants.ErrReplyShouldBeNotNull
		}
	}
	return
}

// SliceContainsString returns true if a slice contains the string
func SliceContainsString(slice []string, str string) bool {
	for _, value := range slice {
		if value == str {
			return true
		}
	}
	return false
}

// SerializeOrRaw serializes the interface if its not an array of bytes already
func SerializeOrRaw(serializer serialize.Serializer, v interface{}) ([]byte, error) {
	if data, ok := v.([]byte); ok {
		return data, nil
	}
	data, err := serializer.Marshal(v)
	if err != nil {
		return nil, err
	}
	return data, nil
}

// FileExists tells if a file exists
func FileExists(filename string) bool {
	_, err := os.Stat(filename)
	return err == nil || os.IsExist(err)
}

// GetErrorFromPayload gets the error from payload
func GetErrorFromPayload(serializer serialize.Serializer, payload []byte) error {
	err := &e.Error{Code: e.ErrUnknownCode}
	switch serializer.(type) {
	case *json.Serializer:
		_ = serializer.Unmarshal(payload, err)
	case *protobuf.Serializer:
		pErr := &protos.Error{Code: e.ErrUnknownCode}
		_ = serializer.Unmarshal(payload, pErr)
		err = &e.Error{Code: pErr.Code, Message: pErr.Msg, Metadata: pErr.Metadata}
	}
	return err
}

// GetErrorPayload creates and serializes an error payload
func GetErrorPayload(serializer serialize.Serializer, err error) ([]byte, error) {
	code := e.ErrUnknownCode
	msg := err.Error()
	metadata := map[string]string{}
	if val, ok := err.(*e.Error); ok {
		code = val.Code
		metadata = val.Metadata
	}
	errPayload := &protos.Error{
		Code: code,
		Msg:  msg,
	}
	if len(metadata) > 0 {
		errPayload.Metadata = metadata
	}
	return SerializeOrRaw(serializer, errPayload)
}

// ConvertProtoToMessageType converts a protos.MsgType to a message.Type
func ConvertProtoToMessageType(protoMsgType protos.MsgType) message.Type {
	var msgType message.Type
	switch protoMsgType {
	case protos.MsgType_MsgRequest:
		msgType = message.Request
	case protos.MsgType_MsgNotify:
		msgType = message.Notify
	}
	return msgType
}

// CtxWithDefaultLogger inserts a default logger on ctx to be used on handlers and remotes.
// If using logrus, userId, route and requestId will be added as fields.
// Otherwise the pitaya logger will be used as it is.
func CtxWithDefaultLogger(ctx context.Context, route, userID string) context.Context {
	requestID := pcontext.GetFromPropagateCtx(ctx, constants.RequestIDKey)
	if rID, ok := requestID.(string); ok {
		if rID == "" {
			requestID = nuid.New()
		}
	} else {
		requestID = nuid.New()
	}

	logFields := map[string]interface{}{
		"route":     route,
		"requestId": requestID,
		"userId":    userID,
	}

	// add tracing fields
	span, ok := opentracing.SpanFromContext(ctx).(*jaeger.Span)
	if ok {
		spanCtx := span.SpanContext()
		logFields["traceId"] = spanCtx.TraceID().String()
		logFields["spanId"] = spanCtx.SpanID().String()
		logFields["parentId"] = spanCtx.ParentID().String()
	}

	defaultLogger := logger.Log.WithFields(logFields)

	return context.WithValue(ctx, constants.LoggerCtxKey, defaultLogger)
}

// StartSpanFromRequest starts a tracing span from the request
func StartSpanFromRequest(
	ctx context.Context,
	serverID, route string,
) context.Context {
	if ctx == nil {
		return nil
	}
	tags := opentracing.Tags{
		"local.id":     serverID,
		"span.kind":    "server",
		"peer.id":      pcontext.GetFromPropagateCtx(ctx, constants.PeerIDKey),
		"peer.service": pcontext.GetFromPropagateCtx(ctx, constants.PeerServiceKey),
		"request.id":   pcontext.GetFromPropagateCtx(ctx, constants.RequestIDKey),
	}
	parent, err := tracing.ExtractSpan(ctx)
	if err != nil {
		if err != opentracing.ErrSpanContextNotFound {
			logger.Log.Warnf("failed to retrieve parent span: %s", err.Error())
		}
	}
	ctx = tracing.StartSpan(ctx, route, tags, parent)
	return ctx
}

// GetContextFromRequest gets the context from a request
func GetContextFromRequest(req *protos.Request, serverID string) (context.Context, error) {
	ctx, err := pcontext.Decode(req.GetMetadata())
	if err != nil {
		return nil, err
	}
	if ctx == nil {
		return nil, constants.ErrNoContextFound
	}
	ctx = CtxWithDefaultLogger(ctx, req.GetMsg().GetRoute(), "")
	return ctx, nil
}<|MERGE_RESOLUTION|>--- conflicted
+++ resolved
@@ -24,17 +24,9 @@
 	"context"
 	"errors"
 	"fmt"
-<<<<<<< HEAD
+
 	"github.com/nats-io/nuid"
-=======
-	"os"
-	"reflect"
-	"runtime/debug"
-	"strconv"
-
-	"github.com/nats-io/nuid"
-
->>>>>>> 7f66c3a8
+
 	"github.com/topfreegames/pitaya/v2/conn/message"
 	"github.com/topfreegames/pitaya/v2/constants"
 	pcontext "github.com/topfreegames/pitaya/v2/context"
