// Copyright (c) nano Author and TFG Co. All Rights Reserved.
//
// Permission is hereby granted, free of charge, to any person obtaining a copy
// of this software and associated documentation files (the "Software"), to deal
// in the Software without restriction, including without limitation the rights
// to use, copy, modify, merge, publish, distribute, sublicense, and/or sell
// copies of the Software, and to permit persons to whom the Software is
// furnished to do so, subject to the following conditions:
//
// The above copyright notice and this permission notice shall be included in all
// copies or substantial portions of the Software.
//
// THE SOFTWARE IS PROVIDED "AS IS", WITHOUT WARRANTY OF ANY KIND, EXPRESS OR
// IMPLIED, INCLUDING BUT NOT LIMITED TO THE WARRANTIES OF MERCHANTABILITY,
// FITNESS FOR A PARTICULAR PURPOSE AND NONINFRINGEMENT. IN NO EVENT SHALL THE
// AUTHORS OR COPYRIGHT HOLDERS BE LIABLE FOR ANY CLAIM, DAMAGES OR OTHER
// LIABILITY, WHETHER IN AN ACTION OF CONTRACT, TORT OR OTHERWISE, ARISING FROM,
// OUT OF OR IN CONNECTION WITH THE SOFTWARE OR THE USE OR OTHER DEALINGS IN THE
// SOFTWARE.

package service

import (
	"context"
	"encoding/json"
	"errors"
	"fmt"
<<<<<<< HEAD
	"net"
=======
	"github.com/nats-io/nuid"
>>>>>>> b9563a61
	"strings"
	"time"

	"github.com/topfreegames/pitaya/acceptor"

	opentracing "github.com/opentracing/opentracing-go"
	"github.com/topfreegames/pitaya/agent"
	"github.com/topfreegames/pitaya/cluster"
	"github.com/topfreegames/pitaya/component"
	"github.com/topfreegames/pitaya/conn/codec"
	"github.com/topfreegames/pitaya/conn/message"
	"github.com/topfreegames/pitaya/conn/packet"
	"github.com/topfreegames/pitaya/constants"
	pcontext "github.com/topfreegames/pitaya/context"
	"github.com/topfreegames/pitaya/docgenerator"
	e "github.com/topfreegames/pitaya/errors"
	"github.com/topfreegames/pitaya/logger"
	"github.com/topfreegames/pitaya/metrics"
	"github.com/topfreegames/pitaya/route"
	"github.com/topfreegames/pitaya/serialize"
	"github.com/topfreegames/pitaya/session"
	"github.com/topfreegames/pitaya/timer"
	"github.com/topfreegames/pitaya/tracing"
)

var (
	handlers    = make(map[string]*component.Handler) // all handler method
	handlerType = "handler"
)

type (
	// HandlerService service
	HandlerService struct {
		appDieChan         chan bool             // die channel app
		chLocalProcess     chan unhandledMessage // channel of messages that will be processed locally
		chRemoteProcess    chan unhandledMessage // channel of messages that will be processed remotely
		decoder            codec.PacketDecoder   // binary decoder
		encoder            codec.PacketEncoder   // binary encoder
		heartbeatTimeout   time.Duration
		messagesBufferSize int
		remoteService      *RemoteService
		serializer         serialize.Serializer          // message serializer
		server             *cluster.Server               // server obj
		services           map[string]*component.Service // all registered service
		messageEncoder     message.Encoder
		metricsReporters   []metrics.Reporter
	}

	unhandledMessage struct {
		ctx   context.Context
		agent *agent.Agent
		route *route.Route
		msg   *message.Message
	}
)

// NewHandlerService creates and returns a new handler service
func NewHandlerService(
	dieChan chan bool,
	packetDecoder codec.PacketDecoder,
	packetEncoder codec.PacketEncoder,
	serializer serialize.Serializer,
	heartbeatTime time.Duration,
	messagesBufferSize,
	localProcessBufferSize,
	remoteProcessBufferSize int,
	server *cluster.Server,
	remoteService *RemoteService,
	messageEncoder message.Encoder,
	metricsReporters []metrics.Reporter,
) *HandlerService {
	h := &HandlerService{
		services:           make(map[string]*component.Service),
		chLocalProcess:     make(chan unhandledMessage, localProcessBufferSize),
		chRemoteProcess:    make(chan unhandledMessage, remoteProcessBufferSize),
		decoder:            packetDecoder,
		encoder:            packetEncoder,
		messagesBufferSize: messagesBufferSize,
		serializer:         serializer,
		heartbeatTimeout:   heartbeatTime,
		appDieChan:         dieChan,
		server:             server,
		remoteService:      remoteService,
		messageEncoder:     messageEncoder,
		metricsReporters:   metricsReporters,
	}

	return h
}

// Dispatch message to corresponding logic handler
func (h *HandlerService) Dispatch(thread int) {
	// TODO: This timer is being stopped multiple times, it probably doesn't need to be stopped here
	defer timer.GlobalTicker.Stop()

	for {
		// Calls to remote servers block calls to local server
		select {
		case lm := <-h.chLocalProcess:
			metrics.ReportMessageProcessDelayFromCtx(lm.ctx, h.metricsReporters, "local")
			h.localProcess(lm.ctx, lm.agent, lm.route, lm.msg)

		case rm := <-h.chRemoteProcess:
			metrics.ReportMessageProcessDelayFromCtx(rm.ctx, h.metricsReporters, "remote")
			h.remoteService.remoteProcess(rm.ctx, nil, rm.agent, rm.route, rm.msg)

		case <-timer.GlobalTicker.C: // execute cron task
			timer.Cron()

		case t := <-timer.Manager.ChCreatedTimer: // new Timers
			timer.AddTimer(t)

		case id := <-timer.Manager.ChClosingTimer: // closing Timers
			timer.RemoveTimer(id)
		}
	}
}

// Register registers components
func (h *HandlerService) Register(comp component.Component, opts []component.Option) error {
	s := component.NewService(comp, opts)

	if _, ok := h.services[s.Name]; ok {
		return fmt.Errorf("handler: service already defined: %s", s.Name)
	}

	if err := s.ExtractHandler(); err != nil {
		return err
	}

	// register all handlers
	h.services[s.Name] = s
	for name, handler := range s.Handlers {
		handlers[fmt.Sprintf("%s.%s", s.Name, name)] = handler
	}
	return nil
}

// Handle handles messages from a conn
func (h *HandlerService) Handle(conn acceptor.PlayerConn) {
	// create a client agent and startup write goroutine
	a := agent.NewAgent(conn, h.decoder, h.encoder, h.serializer, h.heartbeatTimeout, h.messagesBufferSize, h.appDieChan, h.messageEncoder, h.metricsReporters)

	// startup agent goroutine
	go a.Handle()

	logger.Log.Debugf("New session established: %s", a.String())

	// guarantee agent related resource is destroyed
	defer func() {
		a.Session.Close()
		logger.Log.Debugf("Session read goroutine exit, SessionID=%d, UID=%s", a.Session.ID(), a.Session.UID())
	}()

	for {
		msg, err := conn.GetNextMessage()

		if err != nil {
			// Check if this is an expected error due to connection being closed
			if errors.Is(err, net.ErrClosed) {
				logger.Log.Debugf("Connection no longer available while reading next available message: %s", err.Error())
			} else if err == constants.ErrConnectionClosed {
				logger.Log.Debugf("Connection no longer available while reading next available message: %s", err.Error())
			} else {
				logger.Log.Errorf("Error reading next available message: %s", err.Error())
			}

			return
		}

		packets, err := h.decoder.Decode(msg)
		if err != nil {
			logger.Log.Errorf("Failed to decode message: %s", err.Error())
			return
		}

		if len(packets) < 1 {
			logger.Log.Warnf("Read no packets, data: %v", msg)
			continue
		}

		// process all packet
		for i := range packets {
			if err := h.processPacket(a, packets[i]); err != nil {
				logger.Log.Errorf("Failed to process packet: %s", err.Error())
				return
			}
		}
	}
}

func (h *HandlerService) processPacket(a *agent.Agent, p *packet.Packet) error {
	switch p.Type {
	case packet.Handshake:
		logger.Log.Debug("Received handshake packet")
		if err := a.SendHandshakeResponse(); err != nil {
			logger.Log.Errorf("Error sending handshake response: %s", err.Error())
			return err
		}
		logger.Log.Debugf("Session handshake Id=%d, Remote=%s", a.Session.ID(), a.RemoteAddr())

		// Parse the json sent with the handshake by the client
		handshakeData := &session.HandshakeData{}
		err := json.Unmarshal(p.Data, handshakeData)
		if err != nil {
			a.SetStatus(constants.StatusClosed)
			return fmt.Errorf("Invalid handshake data. Id=%d", a.Session.ID())
		}

		a.Session.SetHandshakeData(handshakeData)
		a.SetStatus(constants.StatusHandshake)
		err = a.Session.Set(constants.IPVersionKey, a.IPVersion())
		if err != nil {
			logger.Log.Warnf("failed to save ip version on session: %q\n", err)
		}

		logger.Log.Debug("Successfully saved handshake data")

	case packet.HandshakeAck:
		a.SetStatus(constants.StatusWorking)
		logger.Log.Debugf("Receive handshake ACK Id=%d, Remote=%s", a.Session.ID(), a.RemoteAddr())

	case packet.Data:
		if a.GetStatus() < constants.StatusWorking {
			return fmt.Errorf("receive data on socket which is not yet ACK, session will be closed immediately, remote=%s",
				a.RemoteAddr().String())
		}

		msg, err := message.Decode(p.Data)
		if err != nil {
			return err
		}
		h.processMessage(a, msg)

	case packet.Heartbeat:
		// expected
	}

	a.SetLastAt()
	return nil
}

func (h *HandlerService) processMessage(a *agent.Agent, msg *message.Message) {
	requestID := nuid.Next()
	ctx := pcontext.AddToPropagateCtx(context.Background(), constants.StartTimeKey, time.Now().UnixNano())
	ctx = pcontext.AddToPropagateCtx(ctx, constants.RouteKey, msg.Route)
	ctx = pcontext.AddToPropagateCtx(ctx, constants.RequestIDKey, requestID)
	tags := opentracing.Tags{
		"local.id":   h.server.ID,
		"span.kind":  "server",
		"msg.type":   strings.ToLower(msg.Type.String()),
		"user.id":    a.Session.UID(),
		"request.id": requestID,
	}
	ctx = tracing.StartSpan(ctx, msg.Route, tags)
	ctx = context.WithValue(ctx, constants.SessionCtxKey, a.Session)

	r, err := route.Decode(msg.Route)
	if err != nil {
		logger.Log.Errorf("Failed to decode route: %s", err.Error())
		a.AnswerWithError(ctx, msg.ID, e.NewError(err, e.ErrBadRequestCode))
		return
	}

	if r.SvType == "" {
		r.SvType = h.server.Type
	}

	message := unhandledMessage{
		ctx:   ctx,
		agent: a,
		route: r,
		msg:   msg,
	}
	if r.SvType == h.server.Type {
		h.chLocalProcess <- message
	} else {
		if h.remoteService != nil {
			h.chRemoteProcess <- message
		} else {
			logger.Log.Warnf("request made to another server type but no remoteService running")
		}
	}
}

func (h *HandlerService) localProcess(ctx context.Context, a *agent.Agent, route *route.Route, msg *message.Message) {
	var mid uint
	switch msg.Type {
	case message.Request:
		mid = msg.ID
	case message.Notify:
		mid = 0
	}

	ret, err := processHandlerMessage(ctx, route, h.serializer, a.Session, msg.Data, msg.Type, false)
	if msg.Type != message.Notify {
		if err != nil {
			logger.Log.Errorf("Failed to process handler message: %s", err.Error())
			a.AnswerWithError(ctx, mid, err)
		} else {
			err := a.Session.ResponseMID(ctx, mid, ret)
			if err != nil {
				tracing.FinishSpan(ctx, err)
				metrics.ReportTimingFromCtx(ctx, h.metricsReporters, handlerType, err)
			}
		}
	} else {
		metrics.ReportTimingFromCtx(ctx, h.metricsReporters, handlerType, nil)
		tracing.FinishSpan(ctx, err)
	}
}

// DumpServices outputs all registered services
func (h *HandlerService) DumpServices() {
	for name := range handlers {
		logger.Log.Infof("registered handler %s, isRawArg: %v", name, handlers[name].IsRawArg)
	}
}

// Docs returns documentation for handlers
func (h *HandlerService) Docs(getPtrNames bool) (map[string]interface{}, error) {
	if h == nil {
		return map[string]interface{}{}, nil
	}
	return docgenerator.HandlersDocs(h.server.Type, h.services, getPtrNames)
}<|MERGE_RESOLUTION|>--- conflicted
+++ resolved
@@ -25,11 +25,7 @@
 	"encoding/json"
 	"errors"
 	"fmt"
-<<<<<<< HEAD
-	"net"
-=======
 	"github.com/nats-io/nuid"
->>>>>>> b9563a61
 	"strings"
 	"time"
 
