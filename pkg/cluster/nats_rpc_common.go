--- conflicted
+++ resolved
@@ -74,7 +74,6 @@
 	return nil
 }
 
-<<<<<<< HEAD
 // replaceNatsConnection handles the common logic for replacing NATS connections
 // It stores old connection/subscription references, calls initFunc to set up the new connection,
 // and then drains the old resources after the new connection is ready.
@@ -112,9 +111,6 @@
 }
 
 func setupNatsConn(connectString string, appDieChan chan bool, lameDuckReplacement func() error, options ...nats.Option) (*nats.Conn, error) {
-=======
-func setupNatsConn(connectString string, appDieChan chan bool, options ...nats.Option) (*nats.Conn, error) {
->>>>>>> 3fefa223
 	connectedCh := make(chan bool)
 	initialConnectErrorCh := make(chan error)
 	natsOptions := append(
@@ -205,7 +201,6 @@
 			logger.Log.Infof("connected to nats on %s", nc.ConnectedAddr())
 			connectedCh <- true
 		}),
-<<<<<<< HEAD
 		nats.LameDuckModeHandler(func(nc *nats.Conn) {
 			logger.Log.Warnf("nats connection entered lame duck mode")
 			if lameDuckReplacement != nil {
@@ -218,8 +213,6 @@
 				}()
 			}
 		}),
-=======
->>>>>>> 3fefa223
 	)
 
 	nc, err := nats.Connect(connectString, natsOptions...)
