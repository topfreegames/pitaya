// Copyright (c) nano Author and TFG Co. All Rights Reserved.
//
// Permission is hereby granted, free of charge, to any person obtaining a copy
// of this software and associated documentation files (the "Software"), to deal
// in the Software without restriction, including without limitation the rights
// to use, copy, modify, merge, publish, distribute, sublicense, and/or sell
// copies of the Software, and to permit persons to whom the Software is
// furnished to do so, subject to the following conditions:
//
// The above copyright notice and this permission notice shall be included in all
// copies or substantial portions of the Software.
//
// THE SOFTWARE IS PROVIDED "AS IS", WITHOUT WARRANTY OF ANY KIND, EXPRESS OR
// IMPLIED, INCLUDING BUT NOT LIMITED TO THE WARRANTIES OF MERCHANTABILITY,
// FITNESS FOR A PARTICULAR PURPOSE AND NONINFRINGEMENT. IN NO EVENT SHALL THE
// AUTHORS OR COPYRIGHT HOLDERS BE LIABLE FOR ANY CLAIM, DAMAGES OR OTHER
// LIABILITY, WHETHER IN AN ACTION OF CONTRACT, TORT OR OTHERWISE, ARISING FROM,
// OUT OF OR IN CONNECTION WITH THE SOFTWARE OR THE USE OR OTHER DEALINGS IN THE
// SOFTWARE.

package session

import (
	"context"
	"encoding/json"
	"fmt"
	"net"
	"reflect"
	"sync"
	"sync/atomic"
	"time"

	"github.com/golang/protobuf/proto"
	nats "github.com/nats-io/nats.go"
	"github.com/topfreegames/pitaya/v2/constants"
	"github.com/topfreegames/pitaya/v2/logger"
	"github.com/topfreegames/pitaya/v2/networkentity"
	"github.com/topfreegames/pitaya/v2/protos"
)

type sessionPoolImpl struct {
	sessionBindCallbacks []func(ctx context.Context, s Session) error
	afterBindCallbacks   []func(ctx context.Context, s Session) error
	handshakeValidators  map[string]func(data *HandshakeData) error

	// SessionCloseCallbacks contains global session close callbacks
	SessionCloseCallbacks []func(s Session)
	sessionsByUID         sync.Map
	sessionsByID          sync.Map
	sessionIDSvc          *sessionIDService
	// SessionCount keeps the current number of sessions
	SessionCount int64
}

// SessionPool centralizes all sessions within a Pitaya app
type SessionPool interface {
	NewSession(entity networkentity.NetworkEntity, frontend bool, UID ...string) Session
	GetSessionCount() int64
	GetSessionCloseCallbacks() []func(s Session)
	GetSessionByUID(uid string) Session
	GetSessionByID(id int64) Session
	OnSessionBind(f func(ctx context.Context, s Session) error)
	OnAfterSessionBind(f func(ctx context.Context, s Session) error)
	OnSessionClose(f func(s Session))
	CloseAll()
	AddHandshakeValidator(name string, f func(data *HandshakeData) error)
}

// HandshakeClientData represents information about the client sent on the handshake.
type HandshakeClientData struct {
	Platform    string `json:"platform"`
	LibVersion  string `json:"libVersion"`
	BuildNumber string `json:"clientBuildNumber"`
	Version     string `json:"clientVersion"`
}

// HandshakeData represents information about the handshake sent by the client.
// `sys` corresponds to information independent from the app and `user` information
// that depends on the app and is customized by the user.
type HandshakeData struct {
	Sys  HandshakeClientData    `json:"sys"`
	User map[string]interface{} `json:"user,omitempty"`
}

type sessionImpl struct {
	sync.RWMutex                                              // protect data
	id                  int64                                 // session global unique id
	uid                 string                                // binding user id
	lastTime            int64                                 // last heartbeat time
	entity              networkentity.NetworkEntity           // low-level network entity
	data                map[string]interface{}                // session data store
	handshakeData       *HandshakeData                        // handshake data received by the client
	handshakeValidators map[string]func(*HandshakeData) error // validations to run on handshake
	encodedData         []byte                                // session data encoded as a byte array
	OnCloseCallbacks    []func()                              //onClose callbacks
	IsFrontend          bool                                  // if session is a frontend session
	frontendID          string                                // the id of the frontend that owns the session
	frontendSessionID   int64                                 // the id of the session on the frontend server
	Subscriptions       []*nats.Subscription                  // subscription created on bind when using nats rpc server
	requestsInFlight    ReqInFlight                           // whether the session is waiting from a response from a remote
	pool                *sessionPoolImpl
}

type ReqInFlight struct {
	m  map[string]string
	mu sync.RWMutex
}

// Session represents a client session, which can store data during the connection.
// All data is released when the low-level connection is broken.
// Session instance related to the client will be passed to Handler method in the
// context parameter.
type Session interface {
	GetOnCloseCallbacks() []func()
	GetIsFrontend() bool
	GetSubscriptions() []*nats.Subscription
	SetOnCloseCallbacks(callbacks []func())
	SetIsFrontend(isFrontend bool)
	SetSubscriptions(subscriptions []*nats.Subscription)
	HasRequestsInFlight() bool
	GetRequestsInFlight() ReqInFlight
	SetRequestInFlight(reqID string, reqData string, inFlight bool)

	Push(route string, v interface{}) error
	ResponseMID(ctx context.Context, mid uint, v interface{}, err ...bool) error
	ID() int64
	UID() string
	GetData() map[string]interface{}
	SetData(data map[string]interface{}) error
	GetDataEncoded() []byte
	SetDataEncoded(encodedData []byte) error
	SetFrontendData(frontendID string, frontendSessionID int64)
	Bind(ctx context.Context, uid string) error
	Kick(ctx context.Context) error
	OnClose(c func()) error
	Close()
	RemoteAddr() net.Addr
	Remove(key string) error
	Set(key string, value interface{}) error
	HasKey(key string) bool
	Get(key string) interface{}
	Int(key string) int
	Int8(key string) int8
	Int16(key string) int16
	Int32(key string) int32
	Int64(key string) int64
	Uint(key string) uint
	Uint8(key string) uint8
	Uint16(key string) uint16
	Uint32(key string) uint32
	Uint64(key string) uint64
	Float32(key string) float32
	Float64(key string) float64
	String(key string) string
	Value(key string) interface{}
	PushToFront(ctx context.Context) error
	Clear()
	SetHandshakeData(data *HandshakeData)
	GetHandshakeData() *HandshakeData
	ValidateHandshake(data *HandshakeData) error
	GetHandshakeValidators() map[string]func(data *HandshakeData) error
}

type sessionIDService struct {
	sid int64
}

func newSessionIDService() *sessionIDService {
	return &sessionIDService{
		sid: 0,
	}
}

// SessionID returns the session id
func (c *sessionIDService) sessionID() int64 {
	return atomic.AddInt64(&c.sid, 1)
}

// NewSession returns a new session instance
// a networkentity.NetworkEntity is a low-level network instance
func (pool *sessionPoolImpl) NewSession(entity networkentity.NetworkEntity, frontend bool, UID ...string) Session {
	s := &sessionImpl{
		id:                  pool.sessionIDSvc.sessionID(),
		entity:              entity,
		data:                make(map[string]interface{}),
		handshakeData:       nil,
		handshakeValidators: pool.handshakeValidators,
		lastTime:            time.Now().Unix(),
		OnCloseCallbacks:    []func(){},
		IsFrontend:          frontend,
		pool:                pool,
		requestsInFlight:    ReqInFlight{m: make(map[string]string)},
	}
	if frontend {
		pool.sessionsByID.Store(s.id, s)
		atomic.AddInt64(&pool.SessionCount, 1)
	}
	if len(UID) > 0 {
		s.uid = UID[0]
	}
	return s
}

// NewSessionPool returns a new session pool instance
func NewSessionPool() SessionPool {
	return &sessionPoolImpl{
		sessionBindCallbacks:  make([]func(ctx context.Context, s Session) error, 0),
		afterBindCallbacks:    make([]func(ctx context.Context, s Session) error, 0),
		handshakeValidators:   make(map[string]func(data *HandshakeData) error, 0),
		SessionCloseCallbacks: make([]func(s Session), 0),
		sessionIDSvc:          newSessionIDService(),
	}
}

func (pool *sessionPoolImpl) GetSessionCount() int64 {
	return pool.SessionCount
}

func (pool *sessionPoolImpl) GetSessionCloseCallbacks() []func(s Session) {
	return pool.SessionCloseCallbacks
}

// GetSessionByUID return a session bound to an user id
func (pool *sessionPoolImpl) GetSessionByUID(uid string) Session {
	// TODO: Block this operation in backend servers
	if val, ok := pool.sessionsByUID.Load(uid); ok {
		return val.(Session)
	}
	return nil
}

// GetSessionByID return a session bound to a frontend server id
func (pool *sessionPoolImpl) GetSessionByID(id int64) Session {
	// TODO: Block this operation in backend servers
	if val, ok := pool.sessionsByID.Load(id); ok {
		return val.(Session)
	}
	return nil
}

// OnSessionBind adds a method to be called when a session is bound
// same function cannot be added twice!
func (pool *sessionPoolImpl) OnSessionBind(f func(ctx context.Context, s Session) error) {
	// Prevents the same function to be added twice in onSessionBind
	sf1 := reflect.ValueOf(f)
	for _, fun := range pool.sessionBindCallbacks {
		sf2 := reflect.ValueOf(fun)
		if sf1.Pointer() == sf2.Pointer() {
			return
		}
	}
	pool.sessionBindCallbacks = append(pool.sessionBindCallbacks, f)
}

// OnAfterSessionBind adds a method to be called when session is bound and after all sessionBind callbacks
func (pool *sessionPoolImpl) OnAfterSessionBind(f func(ctx context.Context, s Session) error) {
	// Prevents the same function to be added twice in onSessionBind
	sf1 := reflect.ValueOf(f)
	for _, fun := range pool.afterBindCallbacks {
		sf2 := reflect.ValueOf(fun)
		if sf1.Pointer() == sf2.Pointer() {
			return
		}
	}
	pool.afterBindCallbacks = append(pool.afterBindCallbacks, f)
}

// OnSessionClose adds a method that will be called when every session closes
func (pool *sessionPoolImpl) OnSessionClose(f func(s Session)) {
	sf1 := reflect.ValueOf(f)
	for _, fun := range pool.SessionCloseCallbacks {
		sf2 := reflect.ValueOf(fun)
		if sf1.Pointer() == sf2.Pointer() {
			return
		}
	}
	pool.SessionCloseCallbacks = append(pool.SessionCloseCallbacks, f)
}

// CloseAll calls Close on all sessions
func (pool *sessionPoolImpl) CloseAll() {
	logger.Log.Infof("closing all sessions, %d sessions", pool.SessionCount)
	for pool.SessionCount > 0 {
		pool.sessionsByID.Range(func(_, value interface{}) bool {
			s := value.(Session)
			if s.HasRequestsInFlight() {
				reqsInFlight := s.GetRequestsInFlight()
				reqsInFlight.mu.RLock()
				for _, route := range reqsInFlight.m {
					logger.Log.Debugf("Session for user %s is waiting on a response for route %s from a remote server. Delaying session close.", s.UID(), route)
				}
				reqsInFlight.mu.RUnlock()
				return false
			} else {
				s.Close()
				return true
			}
		})
		logger.Log.Debugf("%d sessions remaining", pool.SessionCount)
		if pool.SessionCount > 0 {
			time.Sleep(100 * time.Millisecond)
		}
	}
	logger.Log.Info("finished closing sessions")
}

// AddHandshakeValidator allows adds validation functions that will run when
// handshake packets are processed. Errors will be raised with the given name.
func (pool *sessionPoolImpl) AddHandshakeValidator(name string, f func(data *HandshakeData) error) {
	pool.handshakeValidators[name] = f
}

func (s *sessionImpl) updateEncodedData() error {
	var b []byte
	b, err := json.Marshal(s.data)
	if err != nil {
		return err
	}
	s.encodedData = b
	return nil
}

// GetOnCloseCallbacks ...
func (s *sessionImpl) GetOnCloseCallbacks() []func() {
	return s.OnCloseCallbacks
}

// GetIsFrontend ...
func (s *sessionImpl) GetIsFrontend() bool {
	return s.IsFrontend
}

// GetSubscriptions ...
func (s *sessionImpl) GetSubscriptions() []*nats.Subscription {
	return s.Subscriptions
}

// SetOnCloseCallbacks ...
func (s *sessionImpl) SetOnCloseCallbacks(callbacks []func()) {
	s.OnCloseCallbacks = callbacks
}

// SetIsFrontend ...
func (s *sessionImpl) SetIsFrontend(isFrontend bool) {
	s.IsFrontend = isFrontend
}

// SetSubscriptions ...
func (s *sessionImpl) SetSubscriptions(subscriptions []*nats.Subscription) {
	s.Subscriptions = subscriptions
}

// Push message to client
func (s *sessionImpl) Push(route string, v interface{}) error {
	return s.entity.Push(route, v)
}

// ResponseMID responses message to client, mid is
// request message ID
func (s *sessionImpl) ResponseMID(ctx context.Context, mid uint, v interface{}, err ...bool) error {
	return s.entity.ResponseMID(ctx, mid, v, err...)
}

// ID returns the session id
func (s *sessionImpl) ID() int64 {
	return s.id
}

// UID returns uid that bind to current session
func (s *sessionImpl) UID() string {
	return s.uid
}

// GetData gets the data
func (s *sessionImpl) GetData() map[string]interface{} {
	s.RLock()
	defer s.RUnlock()

	return s.data
}

// SetData sets the whole session data
func (s *sessionImpl) SetData(data map[string]interface{}) error {
	s.Lock()
	defer s.Unlock()

	s.data = data
	return s.updateEncodedData()
}

// GetDataEncoded returns the session data as an encoded value
func (s *sessionImpl) GetDataEncoded() []byte {
	return s.encodedData
}

// SetDataEncoded sets the whole session data from an encoded value
func (s *sessionImpl) SetDataEncoded(encodedData []byte) error {
	if len(encodedData) == 0 {
		return nil
	}
	var data map[string]interface{}
	err := json.Unmarshal(encodedData, &data)
	if err != nil {
		return err
	}
	return s.SetData(data)
}

// SetFrontendData sets frontend id and session id
func (s *sessionImpl) SetFrontendData(frontendID string, frontendSessionID int64) {
	s.frontendID = frontendID
	s.frontendSessionID = frontendSessionID
}

// Bind bind UID to current session
func (s *sessionImpl) Bind(ctx context.Context, uid string) error {
	if uid == "" {
		return constants.ErrIllegalUID
	}

	if s.UID() != "" {
		return constants.ErrSessionAlreadyBound
	}

	s.uid = uid
	for _, cb := range s.pool.sessionBindCallbacks {
		err := cb(ctx, s)
		if err != nil {
			s.uid = ""
			return err
		}
	}

	// if code running on frontend server
	if s.IsFrontend {
		// If a session with the same UID already exists in this frontend server, close it
		if val, ok := s.pool.sessionsByUID.Load(uid); ok {
			val.(Session).Close()
		}
		s.pool.sessionsByUID.Store(uid, s)
	} else {
		// If frontentID is set this means it is a remote call and the current server
		// is not the frontend server that received the user request
		err := s.bindInFront(ctx)
		if err != nil {
			logger.Log.Error("error while trying to push session to front: ", err)
			s.uid = ""
			return err
		}
	}

<<<<<<< HEAD

=======
>>>>>>> 5d3bf8ee
	// invoke after callbacks on session bound
	for _, cb := range s.pool.afterBindCallbacks {
		err := cb(ctx, s)
		if err != nil {
			s.uid = ""
			return err
		}
	}

	return nil
}

// Kick kicks the user
func (s *sessionImpl) Kick(ctx context.Context) error {
	err := s.entity.Kick(ctx)
	if err != nil {
		return err
	}
	return s.entity.Close()
}

// OnClose adds the function it receives to the callbacks that will be called
// when the session is closed
func (s *sessionImpl) OnClose(c func()) error {
	if !s.IsFrontend {
		return constants.ErrOnCloseBackend
	}
	s.OnCloseCallbacks = append(s.OnCloseCallbacks, c)
	return nil
}

// Close terminates current session, session related data will not be released,
// all related data should be cleared explicitly in Session closed callback
func (s *sessionImpl) Close() {
	atomic.AddInt64(&s.pool.SessionCount, -1)
	s.pool.sessionsByID.Delete(s.ID())
	// Only remove session by UID if the session ID matches the one being closed. This avoids problems with removing a valid session after the user has already reconnected before this session's heartbeat times out
	if val, ok := s.pool.sessionsByUID.Load(s.UID()); ok {
		if (val.(Session)).ID() == s.ID() {
			s.pool.sessionsByUID.Delete(s.UID())
		}
	}
	// TODO: this logic should be moved to nats rpc server
	if s.IsFrontend && s.Subscriptions != nil && len(s.Subscriptions) > 0 {
		// if the user is bound to an userid and nats rpc server is being used we need to unsubscribe
		for _, sub := range s.Subscriptions {
			err := sub.Drain()
			if err != nil {
				logger.Log.Errorf("error unsubscribing to user's messages channel: %s, this can cause performance and leak issues", err.Error())
			} else {
				logger.Log.Debugf("successfully unsubscribed to user's %s messages channel", s.UID())
			}
		}
	}
	s.entity.Close()
}

// RemoteAddr returns the remote network address.
func (s *sessionImpl) RemoteAddr() net.Addr {
	return s.entity.RemoteAddr()
}

// Remove delete data associated with the key from session storage
func (s *sessionImpl) Remove(key string) error {
	s.Lock()
	defer s.Unlock()

	delete(s.data, key)
	return s.updateEncodedData()
}

// Set associates value with the key in session storage
func (s *sessionImpl) Set(key string, value interface{}) error {
	s.Lock()
	defer s.Unlock()

	s.data[key] = value
	return s.updateEncodedData()
}

// HasKey decides whether a key has associated value
func (s *sessionImpl) HasKey(key string) bool {
	s.RLock()
	defer s.RUnlock()

	_, has := s.data[key]
	return has
}

// Get returns a key value
func (s *sessionImpl) Get(key string) interface{} {
	s.RLock()
	defer s.RUnlock()

	v, ok := s.data[key]
	if !ok {
		return nil
	}
	return v
}

// Int returns the value associated with the key as a int.
func (s *sessionImpl) Int(key string) int {
	s.RLock()
	defer s.RUnlock()

	v, ok := s.data[key]
	if !ok {
		return 0
	}

	value, ok := v.(int)
	if !ok {
		return 0
	}
	return value
}

// Int8 returns the value associated with the key as a int8.
func (s *sessionImpl) Int8(key string) int8 {
	s.RLock()
	defer s.RUnlock()

	v, ok := s.data[key]
	if !ok {
		return 0
	}

	value, ok := v.(int8)
	if !ok {
		return 0
	}
	return value
}

// Int16 returns the value associated with the key as a int16.
func (s *sessionImpl) Int16(key string) int16 {
	s.RLock()
	defer s.RUnlock()

	v, ok := s.data[key]
	if !ok {
		return 0
	}

	value, ok := v.(int16)
	if !ok {
		return 0
	}
	return value
}

// Int32 returns the value associated with the key as a int32.
func (s *sessionImpl) Int32(key string) int32 {
	s.RLock()
	defer s.RUnlock()

	v, ok := s.data[key]
	if !ok {
		return 0
	}

	value, ok := v.(int32)
	if !ok {
		return 0
	}
	return value
}

// Int64 returns the value associated with the key as a int64.
func (s *sessionImpl) Int64(key string) int64 {
	s.RLock()
	defer s.RUnlock()

	v, ok := s.data[key]
	if !ok {
		return 0
	}

	value, ok := v.(int64)
	if !ok {
		return 0
	}
	return value
}

// Uint returns the value associated with the key as a uint.
func (s *sessionImpl) Uint(key string) uint {
	s.RLock()
	defer s.RUnlock()

	v, ok := s.data[key]
	if !ok {
		return 0
	}

	value, ok := v.(uint)
	if !ok {
		return 0
	}
	return value
}

// Uint8 returns the value associated with the key as a uint8.
func (s *sessionImpl) Uint8(key string) uint8 {
	s.RLock()
	defer s.RUnlock()

	v, ok := s.data[key]
	if !ok {
		return 0
	}

	value, ok := v.(uint8)
	if !ok {
		return 0
	}
	return value
}

// Uint16 returns the value associated with the key as a uint16.
func (s *sessionImpl) Uint16(key string) uint16 {
	s.RLock()
	defer s.RUnlock()

	v, ok := s.data[key]
	if !ok {
		return 0
	}

	value, ok := v.(uint16)
	if !ok {
		return 0
	}
	return value
}

// Uint32 returns the value associated with the key as a uint32.
func (s *sessionImpl) Uint32(key string) uint32 {
	s.RLock()
	defer s.RUnlock()

	v, ok := s.data[key]
	if !ok {
		return 0
	}

	value, ok := v.(uint32)
	if !ok {
		return 0
	}
	return value
}

// Uint64 returns the value associated with the key as a uint64.
func (s *sessionImpl) Uint64(key string) uint64 {
	s.RLock()
	defer s.RUnlock()

	v, ok := s.data[key]
	if !ok {
		return 0
	}

	value, ok := v.(uint64)
	if !ok {
		return 0
	}
	return value
}

// Float32 returns the value associated with the key as a float32.
func (s *sessionImpl) Float32(key string) float32 {
	s.RLock()
	defer s.RUnlock()

	v, ok := s.data[key]
	if !ok {
		return 0
	}

	value, ok := v.(float32)
	if !ok {
		return 0
	}
	return value
}

// Float64 returns the value associated with the key as a float64.
func (s *sessionImpl) Float64(key string) float64 {
	s.RLock()
	defer s.RUnlock()

	v, ok := s.data[key]
	if !ok {
		return 0
	}

	value, ok := v.(float64)
	if !ok {
		return 0
	}
	return value
}

// String returns the value associated with the key as a string.
func (s *sessionImpl) String(key string) string {
	s.RLock()
	defer s.RUnlock()

	v, ok := s.data[key]
	if !ok {
		return ""
	}

	value, ok := v.(string)
	if !ok {
		return ""
	}
	return value
}

// Value returns the value associated with the key as a interface{}.
func (s *sessionImpl) Value(key string) interface{} {
	s.RLock()
	defer s.RUnlock()

	return s.data[key]
}

func (s *sessionImpl) bindInFront(ctx context.Context) error {
	return s.sendRequestToFront(ctx, constants.SessionBindRoute, false)
}

// PushToFront updates the session in the frontend
func (s *sessionImpl) PushToFront(ctx context.Context) error {
	if s.IsFrontend {
		return constants.ErrFrontSessionCantPushToFront
	}
	return s.sendRequestToFront(ctx, constants.SessionPushRoute, true)
}

// Clear releases all data related to current session
func (s *sessionImpl) Clear() {
	s.Lock()
	defer s.Unlock()

	s.uid = ""
	s.data = map[string]interface{}{}
	s.updateEncodedData()
}

// SetHandshakeData sets the handshake data received by the client.
func (s *sessionImpl) SetHandshakeData(data *HandshakeData) {
	s.Lock()
	defer s.Unlock()

	s.handshakeData = data
}

// GetHandshakeData gets the handshake data received by the client.
func (s *sessionImpl) GetHandshakeData() *HandshakeData {
	return s.handshakeData
}

// GetHandshakeValidators return the handshake validators associated with the session.
func (s *sessionImpl) GetHandshakeValidators() map[string]func(data *HandshakeData) error {
	return s.handshakeValidators
}

func (s *sessionImpl) ValidateHandshake(data *HandshakeData) error {
	for name, fun := range s.handshakeValidators {
		if err := fun(data); err != nil {
			return fmt.Errorf("failed to run '%s' validator: %w. SessionId=%d", name, err, s.ID())
		}
	}

	return nil
}

func (s *sessionImpl) sendRequestToFront(ctx context.Context, route string, includeData bool) error {
	sessionData := &protos.Session{
		Id:  s.frontendSessionID,
		Uid: s.uid,
	}
	if includeData {
		sessionData.Data = s.encodedData
	}
	b, err := proto.Marshal(sessionData)
	if err != nil {
		return err
	}
	res, err := s.entity.SendRequest(ctx, s.frontendID, route, b)
	if err != nil {
		return err
	}
	logger.Log.Debugf("%s Got response: %+v", route, res)
	return nil
}

func (s *sessionImpl) HasRequestsInFlight() bool {
	return len(s.requestsInFlight.m) != 0
}

func (s *sessionImpl) GetRequestsInFlight() ReqInFlight {
	return s.requestsInFlight
}

func (s *sessionImpl) SetRequestInFlight(reqID string, reqData string, inFlight bool) {
	s.requestsInFlight.mu.Lock()
	if inFlight {
		s.requestsInFlight.m[reqID] = reqData
	} else {
		if _, ok := s.requestsInFlight.m[reqID]; ok {
			delete(s.requestsInFlight.m, reqID)
		}
	}
	s.requestsInFlight.mu.Unlock()
}<|MERGE_RESOLUTION|>--- conflicted
+++ resolved
@@ -449,10 +449,6 @@
 		}
 	}
 
-<<<<<<< HEAD
-
-=======
->>>>>>> 5d3bf8ee
 	// invoke after callbacks on session bound
 	for _, cb := range s.pool.afterBindCallbacks {
 		err := cb(ctx, s)
